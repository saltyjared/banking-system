from banking_system import BankingSystem

class BankingSystemImpl(BankingSystem):

    # Define number of milliseconds in a day for processing cashback operations
    MILLISECONDS_IN_1_DAY = 86400000

    def __init__(self):
        # Encapsulate registered accounts in a dictionary with account IDs as keys and balances as values
        self.accounts = {} # consider: a tuple with (timestamp, balance) to aid in level 4

        # implement a dictionary to track the transactions that occur 
        self.transactions = {} # need to make a dictionary of a list of tuples {account number : [(type_of_transaction, amount_transferred, timestamp)]}

        # Encapsulate scheduled cashbacks in a dictionary with {timestamp : (account_id, cashback_amount)}
        self.scheduled_cashbacks = {}

        # Track total number of payments made across banking system to give each payment a unique ID
        self.num_payments = 0

    # Level 1 
    def create_account(self, timestamp: int, account_id: str) -> bool:
        """
        Should create a new account with the given identifier if it
        doesn't already exist.
        Returns `True` if the account was successfully created or
        `False` if an account with `account_id` already exists.
        """
        # Edge case, account already exists in system
        if account_id in self.accounts:
            return False
        
        # Create new key in accounts and transactions dictionaries 
        self.accounts[account_id] = [(timestamp, 0)]
        self.transactions[account_id] = [] 
        return True
    
    def update_balance(self, account_id: str, type_of_transaction: str, amount: int, timestamp: int):
        prev_balance = self.accounts[account_id][-1][1]
        if type_of_transaction == 'Deposit':
            curr_balance = prev_balance + amount
        else:
            curr_balance = prev_balance - amount
        self.accounts[account_id].append((timestamp, curr_balance))
        return curr_balance

    def record_transaction(self, account_id: str, type_of_transaction: str, amount: int, timestamp: int) -> None:
        """
        Record each transaction for an account in the form
        of a tuple containing the transaction type, amount,
        and time.
        """
        self.transactions[account_id].append((type_of_transaction, amount, timestamp))

    def deposit(self, timestamp: int, account_id: str, amount: int) -> int | None:
        """
        Should deposit the given `amount` of money to the specified
        account `account_id`.
        Returns the balance of the account after the operation has
        been processed.
        If the specified account doesn't exist, should return
        `None`.
        """
        self.process_cashback(timestamp)

        # default implementation
        type_of_transaction = 'Deposit'
        if account_id not in self.accounts:
          return None
        else:
            self.record_transaction(account_id, type_of_transaction, amount, timestamp)
            #self.transactions[account_id].append((type_of_transaction, amount, timestamp))
            self.accounts[account_id] += amount # Add to balances in account id          
            return self.accounts[account_id]
          
    def transfer(self, timestamp: int, source_account_id: str, target_account_id: str, amount: int) -> int | None:
        """
        Should transfer the given amount of money from account
        `source_account_id` to account `target_account_id`. 
        Returns the balance of `source_account_id` if the transfer
        was successful or `None` otherwise.
          * Returns `None` if `source_account_id` or
          `target_account_id` doesn't exist.
          * Returns `None` if `source_account_id` and 
          `target_account_id` are the same.
          * Returns `None` if account `source_account_id` has 
          insufficient funds to perform the transfer.
        """

        # self.accounts = {} -> key: account id / value: funds

        # default implementation
        self.process_cashback(timestamp)

        if not source_account_id in self.accounts or not target_account_id in self.accounts \
            or source_account_id == target_account_id or self.accounts[source_account_id] < amount:
            return None

        self.accounts[target_account_id] += amount
        self.accounts[source_account_id] -= amount

        type_of_transaction = "Transfer"
        self.record_transaction(source_account_id, type_of_transaction, amount, timestamp)
        #self.transactions[source_account_id].append((type_of_transaction, amount, timestamp))
        return self.accounts[source_account_id]

    # Level 2
    def top_spenders(self, timestamp: int, n: int) -> list[str]:
        """
        Return the id and outgoing transactions of the top `n` accounts with the highest outgoing transactions 

        Parameters
        ---------
        n: int 
            number of accounts to output

        Returns
        ----------
        output: list[str]
            list of n strings with the top id's and transaction sums
        """
        outgoing_totals = {}

        for account_id, transactions in self.transactions.items():
            outgoing_total = 0
            for occurence in transactions:
                type_of_transaction, amount, timestamp = occurence[0], occurence[1], occurence[2]
                if type_of_transaction in ["Transfer", "Pay", "Withdraw"]: ### Check other transactions to add here  
                    outgoing_total += amount
            outgoing_totals[account_id] = outgoing_total

        sorted_accounts = sorted(outgoing_totals.items(), key= lambda x:(-x[1], x[0]))
        output = [f"{account_id}({total})" for account_id, total in sorted_accounts[:n]]
        return output    

    def pay(self, timestamp: int, account_id: str, amount: int) -> str | None:
        """
        Should withdraw the given amount of money from the specified
        account.
        All withdraw transactions provide a 2% cashback - 2% of the
        withdrawn amount (rounded down to the nearest integer) will
        be refunded to the account 24 hours after the withdrawal.
        If the withdrawal is successful (i.e., the account holds
        sufficient funds to withdraw the given amount), returns a
        string with a unique identifier for the payment transaction
        in this format:
        `"payment[ordinal number of withdraws from all accounts]"` -
        e.g., `"payment1"`, `"payment2"`, etc.
        Additional conditions:
          * Returns `None` if `account_id` doesn't exist.
          * Returns `None` if `account_id` has insufficient funds to
          perform the payment.
          * **top_spenders** should now also account for the total
          amount of money withdrawn from accounts.
          * The waiting period for cashback is 24 hours, equal to
          `24 * 60 * 60 * 1000 = 86400000` milliseconds (the unit for
          timestamps).
          So, cashback will be processed at timestamp
          `timestamp + 86400000`.
          * When it's time to process cashback for a withdrawal, the
          amount must be refunded to the account before any other
          transactions are performed at the relevant timestamp.
        """

        self.process_cashback(timestamp)
        
        # Edge case handling, returns None if account does not exist or balance less than payment amount
        if account_id not in self.accounts or self.accounts[account_id] < amount:
            return None
        
        # Process payment by subtracting from account balance and record transaction
        self.accounts[account_id] -= amount
        self.record_transaction(account_id, 'Pay', amount, timestamp)

        # Initialize cashback by calculating amount and storing in schedule
        cashback = amount * 2 // 100
        cashback_timestamp = timestamp + self.MILLISECONDS_IN_1_DAY
        if cashback_timestamp not in self.scheduled_cashbacks:
            self.scheduled_cashbacks[cashback_timestamp] = []
        self.scheduled_cashbacks[cashback_timestamp].append((account_id, cashback))

        # Increment number of payments to assign unique ID to payment
        self.num_payments += 1
        return 'payment' + str(self.num_payments)
    

    def process_cashback(self, timestamp: int) -> None:
        """
        Processes the cashback for a given timestamp.
        This function will be called first in every transaction
        function (deposit, pay, transfer) in order to process any
        standing cashbacks.
        """
        
        # List only cashback operations that are due at the current timestamp
        due_cashbacks = [t for t in self.scheduled_cashbacks.keys() if t <= timestamp]
        
        # Traverse through sorted cashback timestamps
        for cashback_timestamp in sorted(due_cashbacks):
            for account_id, cashback in self.scheduled_cashbacks[cashback_timestamp]:
                # Process cashback by adding to account balance and recording transaction
                self.accounts[account_id] += cashback
                self.record_transaction(account_id, 'Cashback', cashback, cashback_timestamp)
            # Delete entry in scheduled cashbacks to complete processing
            del self.scheduled_cashbacks[cashback_timestamp]
<<<<<<< HEAD

    def get_balance(self, timestamp: int, account_id: str, time_at: int) -> int | None:
        """
        Should return the total amount of money in the account
        `account_id` at the given timestamp `time_at`.
        If the specified account did not exist at a given time
        `time_at`, returns `None`.
          * If queries have been processed at timestamp `time_at`,
          `get_balance` must reflect the account balance **after** the
          query has been processed.
          * If the account was merged into another account, the merged
          account should inherit its balance history.
        """

        # Note, I am not sure what is meant by the bullet point talking about query
        # I also am unsure how we plan to implement an account merge, so I will hold off on that functionality

        balance_updates = self.accounts[account_id]
        for timestamp, balance in balance_updates:
            if timestamp < time_at:
                continue
            else:
                return balance
        return None
=======
    
    def get_payment_status(self, timestamp: int, account_id: str, payment: str) -> str | None:
        """
        Should return the status of the payment transaction for the
        given `payment`.
        Specifically:
          * Returns `None` if `account_id` doesn't exist.
          * Returns `None` if the given `payment` doesn't exist for
          the specified account.
          * Returns `None` if the payment transaction was for an
          account with a different identifier from `account_id`.
          * Returns a string representing the payment status:
          `"IN_PROGRESS"` or `"CASHBACK_RECEIVED"`.
        """
        # default implementation

        # Check if account_id exists
        if account_id not in self.accounts:
          return None

        payment_number = int(payment.replace('payment',''))
        # Check if payment exists 

        if payment > self.num_payments:
            return None ## payment cannot exist if number of payments is greater than what is recorded
        
        exists = False

        for type_of_transaction, amount_transferred, timestamp_here in self.transactions[account_id]:
            if type_of_transaction == "Pay" and timestamp_here == timestamp:
                exists = True
                break

        if not exists:
            return None # payment does not exist
        
        cashback_due_time = timestamp + self.MILLISECONDS_IN_1_DAY
        if timestamp < cashback_due_time:
            return "IN_PROGRESS"
        else:
            return "CASHBACK_RECEIVED"

>>>>>>> 43fd7c1c
<|MERGE_RESOLUTION|>--- conflicted
+++ resolved
@@ -1,274 +1,271 @@
-from banking_system import BankingSystem
-
-class BankingSystemImpl(BankingSystem):
-
-    # Define number of milliseconds in a day for processing cashback operations
-    MILLISECONDS_IN_1_DAY = 86400000
-
-    def __init__(self):
-        # Encapsulate registered accounts in a dictionary with account IDs as keys and balances as values
-        self.accounts = {} # consider: a tuple with (timestamp, balance) to aid in level 4
-
-        # implement a dictionary to track the transactions that occur 
-        self.transactions = {} # need to make a dictionary of a list of tuples {account number : [(type_of_transaction, amount_transferred, timestamp)]}
-
-        # Encapsulate scheduled cashbacks in a dictionary with {timestamp : (account_id, cashback_amount)}
-        self.scheduled_cashbacks = {}
-
-        # Track total number of payments made across banking system to give each payment a unique ID
-        self.num_payments = 0
-
-    # Level 1 
-    def create_account(self, timestamp: int, account_id: str) -> bool:
-        """
-        Should create a new account with the given identifier if it
-        doesn't already exist.
-        Returns `True` if the account was successfully created or
-        `False` if an account with `account_id` already exists.
-        """
-        # Edge case, account already exists in system
-        if account_id in self.accounts:
-            return False
-        
-        # Create new key in accounts and transactions dictionaries 
-        self.accounts[account_id] = [(timestamp, 0)]
-        self.transactions[account_id] = [] 
-        return True
-    
-    def update_balance(self, account_id: str, type_of_transaction: str, amount: int, timestamp: int):
-        prev_balance = self.accounts[account_id][-1][1]
-        if type_of_transaction == 'Deposit':
-            curr_balance = prev_balance + amount
-        else:
-            curr_balance = prev_balance - amount
-        self.accounts[account_id].append((timestamp, curr_balance))
-        return curr_balance
-
-    def record_transaction(self, account_id: str, type_of_transaction: str, amount: int, timestamp: int) -> None:
-        """
-        Record each transaction for an account in the form
-        of a tuple containing the transaction type, amount,
-        and time.
-        """
-        self.transactions[account_id].append((type_of_transaction, amount, timestamp))
-
-    def deposit(self, timestamp: int, account_id: str, amount: int) -> int | None:
-        """
-        Should deposit the given `amount` of money to the specified
-        account `account_id`.
-        Returns the balance of the account after the operation has
-        been processed.
-        If the specified account doesn't exist, should return
-        `None`.
-        """
-        self.process_cashback(timestamp)
-
-        # default implementation
-        type_of_transaction = 'Deposit'
-        if account_id not in self.accounts:
-          return None
-        else:
-            self.record_transaction(account_id, type_of_transaction, amount, timestamp)
-            #self.transactions[account_id].append((type_of_transaction, amount, timestamp))
-            self.accounts[account_id] += amount # Add to balances in account id          
-            return self.accounts[account_id]
-          
-    def transfer(self, timestamp: int, source_account_id: str, target_account_id: str, amount: int) -> int | None:
-        """
-        Should transfer the given amount of money from account
-        `source_account_id` to account `target_account_id`. 
-        Returns the balance of `source_account_id` if the transfer
-        was successful or `None` otherwise.
-          * Returns `None` if `source_account_id` or
-          `target_account_id` doesn't exist.
-          * Returns `None` if `source_account_id` and 
-          `target_account_id` are the same.
-          * Returns `None` if account `source_account_id` has 
-          insufficient funds to perform the transfer.
-        """
-
-        # self.accounts = {} -> key: account id / value: funds
-
-        # default implementation
-        self.process_cashback(timestamp)
-
-        if not source_account_id in self.accounts or not target_account_id in self.accounts \
-            or source_account_id == target_account_id or self.accounts[source_account_id] < amount:
-            return None
-
-        self.accounts[target_account_id] += amount
-        self.accounts[source_account_id] -= amount
-
-        type_of_transaction = "Transfer"
-        self.record_transaction(source_account_id, type_of_transaction, amount, timestamp)
-        #self.transactions[source_account_id].append((type_of_transaction, amount, timestamp))
-        return self.accounts[source_account_id]
-
-    # Level 2
-    def top_spenders(self, timestamp: int, n: int) -> list[str]:
-        """
-        Return the id and outgoing transactions of the top `n` accounts with the highest outgoing transactions 
-
-        Parameters
-        ---------
-        n: int 
-            number of accounts to output
-
-        Returns
-        ----------
-        output: list[str]
-            list of n strings with the top id's and transaction sums
-        """
-        outgoing_totals = {}
-
-        for account_id, transactions in self.transactions.items():
-            outgoing_total = 0
-            for occurence in transactions:
-                type_of_transaction, amount, timestamp = occurence[0], occurence[1], occurence[2]
-                if type_of_transaction in ["Transfer", "Pay", "Withdraw"]: ### Check other transactions to add here  
-                    outgoing_total += amount
-            outgoing_totals[account_id] = outgoing_total
-
-        sorted_accounts = sorted(outgoing_totals.items(), key= lambda x:(-x[1], x[0]))
-        output = [f"{account_id}({total})" for account_id, total in sorted_accounts[:n]]
-        return output    
-
-    def pay(self, timestamp: int, account_id: str, amount: int) -> str | None:
-        """
-        Should withdraw the given amount of money from the specified
-        account.
-        All withdraw transactions provide a 2% cashback - 2% of the
-        withdrawn amount (rounded down to the nearest integer) will
-        be refunded to the account 24 hours after the withdrawal.
-        If the withdrawal is successful (i.e., the account holds
-        sufficient funds to withdraw the given amount), returns a
-        string with a unique identifier for the payment transaction
-        in this format:
-        `"payment[ordinal number of withdraws from all accounts]"` -
-        e.g., `"payment1"`, `"payment2"`, etc.
-        Additional conditions:
-          * Returns `None` if `account_id` doesn't exist.
-          * Returns `None` if `account_id` has insufficient funds to
-          perform the payment.
-          * **top_spenders** should now also account for the total
-          amount of money withdrawn from accounts.
-          * The waiting period for cashback is 24 hours, equal to
-          `24 * 60 * 60 * 1000 = 86400000` milliseconds (the unit for
-          timestamps).
-          So, cashback will be processed at timestamp
-          `timestamp + 86400000`.
-          * When it's time to process cashback for a withdrawal, the
-          amount must be refunded to the account before any other
-          transactions are performed at the relevant timestamp.
-        """
-
-        self.process_cashback(timestamp)
-        
-        # Edge case handling, returns None if account does not exist or balance less than payment amount
-        if account_id not in self.accounts or self.accounts[account_id] < amount:
-            return None
-        
-        # Process payment by subtracting from account balance and record transaction
-        self.accounts[account_id] -= amount
-        self.record_transaction(account_id, 'Pay', amount, timestamp)
-
-        # Initialize cashback by calculating amount and storing in schedule
-        cashback = amount * 2 // 100
-        cashback_timestamp = timestamp + self.MILLISECONDS_IN_1_DAY
-        if cashback_timestamp not in self.scheduled_cashbacks:
-            self.scheduled_cashbacks[cashback_timestamp] = []
-        self.scheduled_cashbacks[cashback_timestamp].append((account_id, cashback))
-
-        # Increment number of payments to assign unique ID to payment
-        self.num_payments += 1
-        return 'payment' + str(self.num_payments)
-    
-
-    def process_cashback(self, timestamp: int) -> None:
-        """
-        Processes the cashback for a given timestamp.
-        This function will be called first in every transaction
-        function (deposit, pay, transfer) in order to process any
-        standing cashbacks.
-        """
-        
-        # List only cashback operations that are due at the current timestamp
-        due_cashbacks = [t for t in self.scheduled_cashbacks.keys() if t <= timestamp]
-        
-        # Traverse through sorted cashback timestamps
-        for cashback_timestamp in sorted(due_cashbacks):
-            for account_id, cashback in self.scheduled_cashbacks[cashback_timestamp]:
-                # Process cashback by adding to account balance and recording transaction
-                self.accounts[account_id] += cashback
-                self.record_transaction(account_id, 'Cashback', cashback, cashback_timestamp)
-            # Delete entry in scheduled cashbacks to complete processing
-            del self.scheduled_cashbacks[cashback_timestamp]
-<<<<<<< HEAD
-
-    def get_balance(self, timestamp: int, account_id: str, time_at: int) -> int | None:
-        """
-        Should return the total amount of money in the account
-        `account_id` at the given timestamp `time_at`.
-        If the specified account did not exist at a given time
-        `time_at`, returns `None`.
-          * If queries have been processed at timestamp `time_at`,
-          `get_balance` must reflect the account balance **after** the
-          query has been processed.
-          * If the account was merged into another account, the merged
-          account should inherit its balance history.
-        """
-
-        # Note, I am not sure what is meant by the bullet point talking about query
-        # I also am unsure how we plan to implement an account merge, so I will hold off on that functionality
-
-        balance_updates = self.accounts[account_id]
-        for timestamp, balance in balance_updates:
-            if timestamp < time_at:
-                continue
-            else:
-                return balance
-        return None
-=======
-    
-    def get_payment_status(self, timestamp: int, account_id: str, payment: str) -> str | None:
-        """
-        Should return the status of the payment transaction for the
-        given `payment`.
-        Specifically:
-          * Returns `None` if `account_id` doesn't exist.
-          * Returns `None` if the given `payment` doesn't exist for
-          the specified account.
-          * Returns `None` if the payment transaction was for an
-          account with a different identifier from `account_id`.
-          * Returns a string representing the payment status:
-          `"IN_PROGRESS"` or `"CASHBACK_RECEIVED"`.
-        """
-        # default implementation
-
-        # Check if account_id exists
-        if account_id not in self.accounts:
-          return None
-
-        payment_number = int(payment.replace('payment',''))
-        # Check if payment exists 
-
-        if payment > self.num_payments:
-            return None ## payment cannot exist if number of payments is greater than what is recorded
-        
-        exists = False
-
-        for type_of_transaction, amount_transferred, timestamp_here in self.transactions[account_id]:
-            if type_of_transaction == "Pay" and timestamp_here == timestamp:
-                exists = True
-                break
-
-        if not exists:
-            return None # payment does not exist
-        
-        cashback_due_time = timestamp + self.MILLISECONDS_IN_1_DAY
-        if timestamp < cashback_due_time:
-            return "IN_PROGRESS"
-        else:
-            return "CASHBACK_RECEIVED"
-
->>>>>>> 43fd7c1c
+from banking_system import BankingSystem
+
+class BankingSystemImpl(BankingSystem):
+
+    # Define number of milliseconds in a day for processing cashback operations
+    MILLISECONDS_IN_1_DAY = 86400000
+
+    def __init__(self):
+        # Encapsulate registered accounts in a dictionary with account IDs as keys and balances as values
+        self.accounts = {} # consider: a tuple with (timestamp, balance) to aid in level 4
+
+        # implement a dictionary to track the transactions that occur 
+        self.transactions = {} # need to make a dictionary of a list of tuples {account number : [(type_of_transaction, amount_transferred, timestamp)]}
+
+        # Encapsulate scheduled cashbacks in a dictionary with {timestamp : (account_id, cashback_amount)}
+        self.scheduled_cashbacks = {}
+
+        # Track total number of payments made across banking system to give each payment a unique ID
+        self.num_payments = 0
+
+    # Level 1 
+    def create_account(self, timestamp: int, account_id: str) -> bool:
+        """
+        Should create a new account with the given identifier if it
+        doesn't already exist.
+        Returns `True` if the account was successfully created or
+        `False` if an account with `account_id` already exists.
+        """
+        # Edge case, account already exists in system
+        if account_id in self.accounts:
+            return False
+        
+        # Create new key in accounts and transactions dictionaries 
+        self.accounts[account_id] = [(timestamp, 0)]
+        self.transactions[account_id] = [] 
+        return True
+    
+    def update_balance(self, account_id: str, type_of_transaction: str, amount: int, timestamp: int):
+        prev_balance = self.accounts[account_id][-1][1]
+        if type_of_transaction == 'Deposit':
+            curr_balance = prev_balance + amount
+        else:
+            curr_balance = prev_balance - amount
+        self.accounts[account_id].append((timestamp, curr_balance))
+        return curr_balance
+
+    def record_transaction(self, account_id: str, type_of_transaction: str, amount: int, timestamp: int) -> None:
+        """
+        Record each transaction for an account in the form
+        of a tuple containing the transaction type, amount,
+        and time.
+        """
+        self.transactions[account_id].append((type_of_transaction, amount, timestamp))
+
+    def deposit(self, timestamp: int, account_id: str, amount: int) -> int | None:
+        """
+        Should deposit the given `amount` of money to the specified
+        account `account_id`.
+        Returns the balance of the account after the operation has
+        been processed.
+        If the specified account doesn't exist, should return
+        `None`.
+        """
+        self.process_cashback(timestamp)
+
+        # default implementation
+        type_of_transaction = 'Deposit'
+        if account_id not in self.accounts:
+          return None
+        else:
+            self.record_transaction(account_id, type_of_transaction, amount, timestamp)
+            #self.transactions[account_id].append((type_of_transaction, amount, timestamp))
+            self.accounts[account_id] += amount # Add to balances in account id          
+            return self.accounts[account_id]
+          
+    def transfer(self, timestamp: int, source_account_id: str, target_account_id: str, amount: int) -> int | None:
+        """
+        Should transfer the given amount of money from account
+        `source_account_id` to account `target_account_id`. 
+        Returns the balance of `source_account_id` if the transfer
+        was successful or `None` otherwise.
+          * Returns `None` if `source_account_id` or
+          `target_account_id` doesn't exist.
+          * Returns `None` if `source_account_id` and 
+          `target_account_id` are the same.
+          * Returns `None` if account `source_account_id` has 
+          insufficient funds to perform the transfer.
+        """
+
+        # self.accounts = {} -> key: account id / value: funds
+
+        # default implementation
+        self.process_cashback(timestamp)
+
+        if not source_account_id in self.accounts or not target_account_id in self.accounts \
+            or source_account_id == target_account_id or self.accounts[source_account_id] < amount:
+            return None
+
+        self.accounts[target_account_id] += amount
+        self.accounts[source_account_id] -= amount
+
+        type_of_transaction = "Transfer"
+        self.record_transaction(source_account_id, type_of_transaction, amount, timestamp)
+        #self.transactions[source_account_id].append((type_of_transaction, amount, timestamp))
+        return self.accounts[source_account_id]
+
+    # Level 2
+    def top_spenders(self, timestamp: int, n: int) -> list[str]:
+        """
+        Return the id and outgoing transactions of the top `n` accounts with the highest outgoing transactions 
+
+        Parameters
+        ---------
+        n: int 
+            number of accounts to output
+
+        Returns
+        ----------
+        output: list[str]
+            list of n strings with the top id's and transaction sums
+        """
+        outgoing_totals = {}
+
+        for account_id, transactions in self.transactions.items():
+            outgoing_total = 0
+            for occurence in transactions:
+                type_of_transaction, amount, timestamp = occurence[0], occurence[1], occurence[2]
+                if type_of_transaction in ["Transfer", "Pay", "Withdraw"]: ### Check other transactions to add here  
+                    outgoing_total += amount
+            outgoing_totals[account_id] = outgoing_total
+
+        sorted_accounts = sorted(outgoing_totals.items(), key= lambda x:(-x[1], x[0]))
+        output = [f"{account_id}({total})" for account_id, total in sorted_accounts[:n]]
+        return output    
+
+    def pay(self, timestamp: int, account_id: str, amount: int) -> str | None:
+        """
+        Should withdraw the given amount of money from the specified
+        account.
+        All withdraw transactions provide a 2% cashback - 2% of the
+        withdrawn amount (rounded down to the nearest integer) will
+        be refunded to the account 24 hours after the withdrawal.
+        If the withdrawal is successful (i.e., the account holds
+        sufficient funds to withdraw the given amount), returns a
+        string with a unique identifier for the payment transaction
+        in this format:
+        `"payment[ordinal number of withdraws from all accounts]"` -
+        e.g., `"payment1"`, `"payment2"`, etc.
+        Additional conditions:
+          * Returns `None` if `account_id` doesn't exist.
+          * Returns `None` if `account_id` has insufficient funds to
+          perform the payment.
+          * **top_spenders** should now also account for the total
+          amount of money withdrawn from accounts.
+          * The waiting period for cashback is 24 hours, equal to
+          `24 * 60 * 60 * 1000 = 86400000` milliseconds (the unit for
+          timestamps).
+          So, cashback will be processed at timestamp
+          `timestamp + 86400000`.
+          * When it's time to process cashback for a withdrawal, the
+          amount must be refunded to the account before any other
+          transactions are performed at the relevant timestamp.
+        """
+
+        self.process_cashback(timestamp)
+        
+        # Edge case handling, returns None if account does not exist or balance less than payment amount
+        if account_id not in self.accounts or self.accounts[account_id] < amount:
+            return None
+        
+        # Process payment by subtracting from account balance and record transaction
+        self.accounts[account_id] -= amount
+        self.record_transaction(account_id, 'Pay', amount, timestamp)
+
+        # Initialize cashback by calculating amount and storing in schedule
+        cashback = amount * 2 // 100
+        cashback_timestamp = timestamp + self.MILLISECONDS_IN_1_DAY
+        if cashback_timestamp not in self.scheduled_cashbacks:
+            self.scheduled_cashbacks[cashback_timestamp] = []
+        self.scheduled_cashbacks[cashback_timestamp].append((account_id, cashback))
+
+        # Increment number of payments to assign unique ID to payment
+        self.num_payments += 1
+        return 'payment' + str(self.num_payments)
+    
+
+    def process_cashback(self, timestamp: int) -> None:
+        """
+        Processes the cashback for a given timestamp.
+        This function will be called first in every transaction
+        function (deposit, pay, transfer) in order to process any
+        standing cashbacks.
+        """
+        
+        # List only cashback operations that are due at the current timestamp
+        due_cashbacks = [t for t in self.scheduled_cashbacks.keys() if t <= timestamp]
+        
+        # Traverse through sorted cashback timestamps
+        for cashback_timestamp in sorted(due_cashbacks):
+            for account_id, cashback in self.scheduled_cashbacks[cashback_timestamp]:
+                # Process cashback by adding to account balance and recording transaction
+                self.accounts[account_id] += cashback
+                self.record_transaction(account_id, 'Cashback', cashback, cashback_timestamp)
+            # Delete entry in scheduled cashbacks to complete processing
+            del self.scheduled_cashbacks[cashback_timestamp]
+
+    def get_balance(self, timestamp: int, account_id: str, time_at: int) -> int | None:
+        """
+        Should return the total amount of money in the account
+        `account_id` at the given timestamp `time_at`.
+        If the specified account did not exist at a given time
+        `time_at`, returns `None`.
+          * If queries have been processed at timestamp `time_at`,
+          `get_balance` must reflect the account balance **after** the
+          query has been processed.
+          * If the account was merged into another account, the merged
+          account should inherit its balance history.
+        """
+
+        # Note, I am not sure what is meant by the bullet point talking about query
+        # I also am unsure how we plan to implement an account merge, so I will hold off on that functionality
+
+        balance_updates = self.accounts[account_id]
+        for timestamp, balance in balance_updates:
+            if timestamp < time_at:
+                continue
+            else:
+                return balance
+        return None
+    
+    def get_payment_status(self, timestamp: int, account_id: str, payment: str) -> str | None:
+        """
+        Should return the status of the payment transaction for the
+        given `payment`.
+        Specifically:
+          * Returns `None` if `account_id` doesn't exist.
+          * Returns `None` if the given `payment` doesn't exist for
+          the specified account.
+          * Returns `None` if the payment transaction was for an
+          account with a different identifier from `account_id`.
+          * Returns a string representing the payment status:
+          `"IN_PROGRESS"` or `"CASHBACK_RECEIVED"`.
+        """
+        # default implementation
+
+        # Check if account_id exists
+        if account_id not in self.accounts:
+          return None
+
+        payment_number = int(payment.replace('payment',''))
+        # Check if payment exists 
+
+        if payment > self.num_payments:
+            return None ## payment cannot exist if number of payments is greater than what is recorded
+        
+        exists = False
+
+        for type_of_transaction, amount_transferred, timestamp_here in self.transactions[account_id]:
+            if type_of_transaction == "Pay" and timestamp_here == timestamp:
+                exists = True
+                break
+
+        if not exists:
+            return None # payment does not exist
+        
+        cashback_due_time = timestamp + self.MILLISECONDS_IN_1_DAY
+        if timestamp < cashback_due_time:
+            return "IN_PROGRESS"
+        else:
+            return "CASHBACK_RECEIVED"
+