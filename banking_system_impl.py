--- conflicted
+++ resolved
@@ -1,80 +1,70 @@
-from banking_system import BankingSystem
-
-
-class BankingSystemImpl(BankingSystem):
-
-    def __init__(self):
-        # Encapsulate registered accounts as a hashmap/dictionary with account IDs as keys and balances as 
-        self.accounts = {}
-
-<<<<<<< HEAD
-    def deposit(self, timestamp: int, account_id: str, amount: int) -> int | None:
-        """
-        Should deposit the given `amount` of money to the specified
-        account `account_id`.
-        Returns the balance of the account after the operation has
-        been processed.
-        If the specified account doesn't exist, should return
-        `None`.
-        """
-        # default implementation
-              
-        if account_id not in self.accounts:
-          return None
-        else: 
-          self.accounts[account_id] += amount # Add to balances in account id
-          return self.accounts[account_id]
-
-
-
-
-    # TODO: implement interface methods here
-
-
-
-=======
-        # implement a dictionary to track the transactions that occur 
-        self.transactions = {}
-
-    # TODO: implement interface methods here
-    def create_account(self, timestamp, account_id):
-        if account_id in self.accounts:
-            return False
-        self.accounts[account_id] = 0
-        return True
-
-    def top_spenders(self, timestamp: int, n: int) -> list[str]:
-        """
-        Return the id and outgoing transactions of the top `n` accounts with the highest outgoing transactions 
-
-        Parameters
-        ---------
-        n: int 
-            number of accounts to output
-
-        Returns
-        ----------
-        output: list[str]
-            list of n strings with the top id's and transaction sums
-        """
-        output = []
-        outgoing_totals = {}
-
-        # check if there are less than n accounts
-        if len(self.accounts) < n: 
-            for id in self.accounts.keys():
-
-                # assuming I have a list of transactions 
-                outgoing_totals[id] = sum(self.transactions[id])
-                output.append(f"{id}({outgoing_totals[id]})")
-        else:
-            for id in self.accounts.keys():
-
-                # assuming I have a list of transactions
-                outgoing_totals[id] = sum(self.transactions[id])
-            
-            sorted_accounts = sorted(outgoing_totals.items(), key = lambda x: (-x[1], x[0]))
-            output = [f"{account_id}({total})" for account_id, total in sorted_accounts[:n]]
-        return output
-
->>>>>>> fab333d5
+from banking_system import BankingSystem
+
+
+class BankingSystemImpl(BankingSystem):
+
+    def __init__(self):
+        # Encapsulate registered accounts as a hashmap/dictionary with account IDs as keys and balances as 
+        self.accounts = {}
+
+        # implement a dictionary to track the transactions that occur 
+        self.transactions = {}
+
+    def deposit(self, timestamp: int, account_id: str, amount: int) -> int | None:
+        """
+        Should deposit the given `amount` of money to the specified
+        account `account_id`.
+        Returns the balance of the account after the operation has
+        been processed.
+        If the specified account doesn't exist, should return
+        `None`.
+        """
+        # default implementation
+              
+        if account_id not in self.accounts:
+          return None
+        else: 
+          self.accounts[account_id] += amount # Add to balances in account id
+          return self.accounts[account_id]
+
+    # TODO: implement interface methods here
+
+    def create_account(self, timestamp, account_id):
+        if account_id in self.accounts:
+            return False
+        self.accounts[account_id] = 0
+        return True
+
+    def top_spenders(self, timestamp: int, n: int) -> list[str]:
+        """
+        Return the id and outgoing transactions of the top `n` accounts with the highest outgoing transactions 
+
+        Parameters
+        ---------
+        n: int 
+            number of accounts to output
+
+        Returns
+        ----------
+        output: list[str]
+            list of n strings with the top id's and transaction sums
+        """
+        output = []
+        outgoing_totals = {}
+
+        # check if there are less than n accounts
+        if len(self.accounts) < n: 
+            for id in self.accounts.keys():
+
+                # assuming I have a list of transactions 
+                outgoing_totals[id] = sum(self.transactions[id])
+                output.append(f"{id}({outgoing_totals[id]})")
+        else:
+            for id in self.accounts.keys():
+
+                # assuming I have a list of transactions
+                outgoing_totals[id] = sum(self.transactions[id])
+            
+            sorted_accounts = sorted(outgoing_totals.items(), key = lambda x: (-x[1], x[0]))
+            output = [f"{account_id}({total})" for account_id, total in sorted_accounts[:n]]
+        return output